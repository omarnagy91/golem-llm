--- conflicted
+++ resolved
@@ -102,15 +102,8 @@
 mod durable_impl {
     use crate::durability::{DurableLLM, ExtendedGuest};
     use crate::golem::llm::llm::{
-<<<<<<< HEAD
         ChatEvent, ChatStream, Config, Guest, GuestChatStream, Message, StreamDelta, StreamEvent,
         ToolCall, ToolResult,
-=======
-        ChatEvent, ChatStream, CompleteResponse, Config, ContentPart, Error, ErrorCode,
-        FinishReason, Guest, GuestChatStream, ImageDetail, ImageReference, ImageSource, ImageUrl,
-        Kv, Message, ResponseMetadata, Role, StreamDelta, StreamEvent, ToolCall, ToolDefinition,
-        ToolFailure, ToolResult, ToolSuccess, Usage,
->>>>>>> 2ceb941f
     };
     use golem_rust::bindings::golem::durability::durability::{
         DurableFunctionType, LazyInitializedPollable,
@@ -417,461 +410,7 @@
         config: Config,
     }
 
-<<<<<<< HEAD
     #[derive(Debug, IntoValue)]
-=======
-    impl IntoValue for ContinueInput {
-        fn add_to_builder<T: NodeBuilder>(self, builder: T) -> T::Result {
-            let mut builder = builder.record();
-            builder = self.messages.add_to_builder(builder.item());
-            builder = self.tool_results.add_to_builder(builder.item());
-            builder = self.config.add_to_builder(builder.item());
-            builder.finish()
-        }
-
-        fn add_to_type_builder<T: TypeNodeBuilder>(builder: T) -> T::Result {
-            let mut builder = builder.record();
-            builder = Vec::<Message>::add_to_type_builder(builder.field("messages"));
-            builder =
-                Vec::<(ToolCall, ToolResult)>::add_to_type_builder(builder.field("tool-results"));
-            builder = Config::add_to_type_builder(builder.field("config"));
-            builder.finish()
-        }
-    }
-
-    //   record message {
-    //     role: role,
-    //     name: option<string>,
-    //     content: list<content-part>,
-    //   }
-    impl IntoValue for Message {
-        fn add_to_builder<T: NodeBuilder>(self, builder: T) -> T::Result {
-            let mut builder = builder.record();
-            builder = self.role.add_to_builder(builder.item());
-            builder = self.name.add_to_builder(builder.item());
-            builder = self.content.add_to_builder(builder.item());
-            builder.finish()
-        }
-
-        fn add_to_type_builder<T: TypeNodeBuilder>(builder: T) -> T::Result {
-            let mut builder = builder.record();
-            builder = Role::add_to_type_builder(builder.field("role"));
-            builder = TypeNodeBuilder::finish(builder.field("name").option().string());
-            builder = Vec::<ContentPart>::add_to_type_builder(builder.field("content"));
-            builder.finish()
-        }
-    }
-
-    //   enum role {
-    //     user,
-    //     assistant,
-    //     system,
-    //     tool,
-    //   }
-    impl IntoValue for Role {
-        fn add_to_builder<T: NodeBuilder>(self, builder: T) -> T::Result {
-            match self {
-                Role::User => builder.enum_value(0),
-                Role::Assistant => builder.enum_value(1),
-                Role::System => builder.enum_value(2),
-                Role::Tool => builder.enum_value(3),
-            }
-        }
-
-        fn add_to_type_builder<T: TypeNodeBuilder>(builder: T) -> T::Result {
-            builder.r#enum(&["user", "assistant", "system", "tool"])
-        }
-    }
-
-    // variant content-part {
-    //     text(string),
-    //     image(image-reference),
-    //   }
-    impl IntoValue for ContentPart {
-        fn add_to_builder<T: NodeBuilder>(self, builder: T) -> T::Result {
-            match self {
-                ContentPart::Text(text) => builder.variant(0).string(&text).finish(),
-                ContentPart::Image(image_reference) => {
-                    image_reference.add_to_builder(builder.variant(1)).finish()
-                }
-            }
-        }
-
-        fn add_to_type_builder<T: TypeNodeBuilder>(builder: T) -> T::Result {
-            let mut builder = builder.variant();
-            builder = builder.case("text").string();
-            builder = ImageReference::add_to_type_builder(builder.case("image"));
-            builder.finish()
-        }
-    }
-
-    impl FromValueAndType for ContentPart {
-        fn from_extractor<'a, 'b>(
-            extractor: &'a impl WitValueExtractor<'a, 'b>,
-        ) -> Result<Self, String> {
-            let (idx, inner) = extractor
-                .variant()
-                .ok_or_else(|| "ContentPart should be variant".to_string())?;
-            match idx {
-                0 => Ok(ContentPart::Text(
-                    inner
-                        .ok_or_else(|| "Missing text".to_string())?
-                        .string()
-                        .ok_or_else(|| "ContentPart::Text should be string".to_string())?
-                        .to_string(),
-                )),
-                1 => Ok(ContentPart::Image(ImageReference::from_extractor(
-                    &inner.ok_or_else(|| "Missing image reference".to_string())?,
-                )?)),
-                _ => Err(format!("Invalid ContentPart variant: {idx}")),
-            }
-        }
-    }
-
-    // variant image-reference {
-    //   url(image-url),
-    //   inline(image-source),
-    // }
-    impl IntoValue for ImageReference {
-        fn add_to_builder<T: NodeBuilder>(self, builder: T) -> T::Result {
-            match self {
-                ImageReference::Url(image_url) => {
-                    image_url.add_to_builder(builder.variant(0)).finish()
-                }
-                ImageReference::Inline(image_source) => {
-                    image_source.add_to_builder(builder.variant(1)).finish()
-                }
-            }
-        }
-
-        fn add_to_type_builder<T: TypeNodeBuilder>(builder: T) -> T::Result {
-            let mut builder = builder.variant();
-            builder = ImageUrl::add_to_type_builder(builder.case("url"));
-            builder = ImageSource::add_to_type_builder(builder.case("inline"));
-            builder.finish()
-        }
-    }
-
-    impl FromValueAndType for ImageReference {
-        fn from_extractor<'a, 'b>(
-            extractor: &'a impl WitValueExtractor<'a, 'b>,
-        ) -> Result<Self, String> {
-            let (idx, inner) = extractor
-                .variant()
-                .ok_or_else(|| "ImageReference should be variant".to_string())?;
-            match idx {
-                0 => Ok(ImageReference::Url(ImageUrl::from_extractor(
-                    &inner.ok_or_else(|| "Missing image url".to_string())?,
-                )?)),
-                1 => Ok(ImageReference::Inline(ImageSource::from_extractor(
-                    &inner.ok_or_else(|| "Missing image source".to_string())?,
-                )?)),
-                _ => Err(format!("Invalid ImageReference variant: {idx}")),
-            }
-        }
-    }
-
-    // record image-url {
-    //     url: string,
-    //     detail: option<image-detail>,
-    //   }
-    impl IntoValue for ImageUrl {
-        fn add_to_builder<T: NodeBuilder>(self, builder: T) -> T::Result {
-            let mut builder = builder.record();
-            builder = self.url.add_to_builder(builder.item());
-            builder = self.detail.add_to_builder(builder.item());
-            builder.finish()
-        }
-
-        fn add_to_type_builder<T: TypeNodeBuilder>(builder: T) -> T::Result {
-            let mut builder = builder.record();
-            builder = builder.field("url").string();
-            builder = Option::<ImageDetail>::add_to_type_builder(builder.field("detail"));
-            builder.finish()
-        }
-    }
-
-    impl FromValueAndType for ImageUrl {
-        fn from_extractor<'a, 'b>(
-            extractor: &'a impl WitValueExtractor<'a, 'b>,
-        ) -> Result<Self, String> {
-            Ok(Self {
-                url: String::from_extractor(
-                    &extractor
-                        .field(0)
-                        .ok_or_else(|| "Missing url field".to_string())?,
-                )?,
-                detail: Option::<ImageDetail>::from_extractor(
-                    &extractor
-                        .field(1)
-                        .ok_or_else(|| "Missing detail field".to_string())?,
-                )?,
-            })
-        }
-    }
-
-    //   enum image-detail {
-    //     low,
-    //     high,
-    //     auto,
-    //   }
-    impl IntoValue for ImageDetail {
-        fn add_to_builder<T: NodeBuilder>(self, builder: T) -> T::Result {
-            match self {
-                ImageDetail::Low => builder.enum_value(0),
-                ImageDetail::High => builder.enum_value(1),
-                ImageDetail::Auto => builder.enum_value(2),
-            }
-        }
-
-        fn add_to_type_builder<T: TypeNodeBuilder>(builder: T) -> T::Result {
-            builder.r#enum(&["low", "high", "auto"])
-        }
-    }
-
-    impl FromValueAndType for ImageDetail {
-        fn from_extractor<'a, 'b>(
-            extractor: &'a impl WitValueExtractor<'a, 'b>,
-        ) -> Result<Self, String> {
-            match extractor.enum_value() {
-                Some(0) => Ok(ImageDetail::Low),
-                Some(1) => Ok(ImageDetail::High),
-                Some(2) => Ok(ImageDetail::Auto),
-                _ => Err("Invalid image detail".to_string()),
-            }
-        }
-    }
-
-    // record image-source {
-    //   data: list<u8>,
-    //   mime-type: string,
-    //   detail: option<image-detail>,
-    // }
-    impl IntoValue for ImageSource {
-        fn add_to_builder<T: NodeBuilder>(self, builder: T) -> T::Result {
-            let mut builder = builder.record();
-            builder = self.data.add_to_builder(builder.item());
-            builder = self.mime_type.add_to_builder(builder.item());
-            builder = self.detail.add_to_builder(builder.item());
-            builder.finish()
-        }
-
-        fn add_to_type_builder<T: TypeNodeBuilder>(builder: T) -> T::Result {
-            let mut builder = builder.record();
-            builder = Vec::<u8>::add_to_type_builder(builder.field("data"));
-            builder = builder.field("mime-type").string();
-            builder = Option::<ImageDetail>::add_to_type_builder(builder.field("detail"));
-            builder.finish()
-        }
-    }
-
-    impl FromValueAndType for ImageSource {
-        fn from_extractor<'a, 'b>(
-            extractor: &'a impl WitValueExtractor<'a, 'b>,
-        ) -> Result<Self, String> {
-            Ok(Self {
-                data: Vec::<u8>::from_extractor(
-                    &extractor
-                        .field(0)
-                        .ok_or_else(|| "Missing data field".to_string())?,
-                )?,
-                mime_type: String::from_extractor(
-                    &extractor
-                        .field(1)
-                        .ok_or_else(|| "Missing mime-type field".to_string())?,
-                )?,
-                detail: Option::<ImageDetail>::from_extractor(
-                    &extractor
-                        .field(2)
-                        .ok_or_else(|| "Missing detail field".to_string())?,
-                )?,
-            })
-        }
-    }
-
-    //   record config {
-    //     model: string,
-    //     temperature: option<f32>,
-    //     max-tokens: option<u32>,
-    //     stop-sequences: option<list<string>>,
-    //     tools: list<tool-definition>,
-    //     tool-choice: option<string>,
-    //     provider-options: list<kv>,
-    //   }
-    impl IntoValue for Config {
-        fn add_to_builder<T: NodeBuilder>(self, builder: T) -> T::Result {
-            let mut builder = builder.record();
-            builder = self.model.add_to_builder(builder.item());
-            builder = self.temperature.add_to_builder(builder.item());
-            builder = self.max_tokens.add_to_builder(builder.item());
-            builder = self.stop_sequences.add_to_builder(builder.item());
-            builder = self.tools.add_to_builder(builder.item());
-            builder = self.tool_choice.add_to_builder(builder.item());
-            builder = self.provider_options.add_to_builder(builder.item());
-            builder.finish()
-        }
-
-        fn add_to_type_builder<T: TypeNodeBuilder>(builder: T) -> T::Result {
-            let mut builder = builder.record();
-            builder = builder.field("model").string();
-            builder = TypeNodeBuilder::finish(builder.field("temperature").option().f32());
-            builder = TypeNodeBuilder::finish(builder.field("max-tokens").option().u32());
-            builder = TypeNodeBuilder::finish(
-                builder
-                    .field("stop-sequences")
-                    .option()
-                    .list()
-                    .string()
-                    .finish(),
-            );
-            builder = Vec::<ToolDefinition>::add_to_type_builder(builder.field("tools"));
-            builder = TypeNodeBuilder::finish(builder.field("tool-choice").option().string());
-            builder = Vec::<Kv>::add_to_type_builder(builder.field("provider-options"));
-            builder.finish()
-        }
-    }
-
-    //   record tool-definition {
-    //     name: string,
-    //     description: option<string>,
-    //     parameters-schema: string,
-    //   }
-    impl IntoValue for ToolDefinition {
-        fn add_to_builder<T: NodeBuilder>(self, builder: T) -> T::Result {
-            let mut builder = builder.record();
-            builder = self.name.add_to_builder(builder.item());
-            builder = self.description.add_to_builder(builder.item());
-            builder = self.parameters_schema.add_to_builder(builder.item());
-            builder.finish()
-        }
-
-        fn add_to_type_builder<T: TypeNodeBuilder>(builder: T) -> T::Result {
-            let mut builder = builder.record();
-            builder = builder.field("name").string();
-            builder = TypeNodeBuilder::finish(builder.field("description").option().string());
-            builder = builder.field("parameters-schema").string();
-            builder.finish()
-        }
-    }
-
-    //   record kv {
-    //     key: string,
-    //     value: string,
-    //   }
-    impl IntoValue for Kv {
-        fn add_to_builder<T: NodeBuilder>(self, builder: T) -> T::Result {
-            let mut builder = builder.record();
-            builder = self.key.add_to_builder(builder.item());
-            builder = self.value.add_to_builder(builder.item());
-            builder.finish()
-        }
-
-        fn add_to_type_builder<T: TypeNodeBuilder>(builder: T) -> T::Result {
-            let mut builder = builder.record();
-            builder = builder.field("key").string();
-            builder = builder.field("value").string();
-            builder.finish()
-        }
-    }
-
-    //   enum error-code {
-    //     invalid-request,
-    //     authentication-failed,
-    //     rate-limit-exceeded,
-    //     internal-error,
-    //     unsupported,
-    //     unknown,
-    //   }
-    impl IntoValue for ErrorCode {
-        fn add_to_builder<T: NodeBuilder>(self, builder: T) -> T::Result {
-            match self {
-                ErrorCode::InvalidRequest => builder.enum_value(0),
-                ErrorCode::AuthenticationFailed => builder.enum_value(1),
-                ErrorCode::RateLimitExceeded => builder.enum_value(2),
-                ErrorCode::InternalError => builder.enum_value(3),
-                ErrorCode::Unsupported => builder.enum_value(4),
-                ErrorCode::Unknown => builder.enum_value(5),
-            }
-        }
-
-        fn add_to_type_builder<T: TypeNodeBuilder>(builder: T) -> T::Result {
-            builder.r#enum(&[
-                "invalid-request",
-                "authentication-failed",
-                "rate-limit-exceeded",
-                "internal-error",
-                "unsupported",
-                "unknown",
-            ])
-        }
-    }
-
-    impl FromValueAndType for ErrorCode {
-        fn from_extractor<'a, 'b>(
-            extractor: &'a impl WitValueExtractor<'a, 'b>,
-        ) -> Result<Self, String> {
-            match extractor.enum_value() {
-                Some(0) => Ok(ErrorCode::InvalidRequest),
-                Some(1) => Ok(ErrorCode::AuthenticationFailed),
-                Some(2) => Ok(ErrorCode::RateLimitExceeded),
-                Some(3) => Ok(ErrorCode::InternalError),
-                Some(4) => Ok(ErrorCode::Unsupported),
-                Some(5) => Ok(ErrorCode::Unknown),
-                _ => Err("Invalid error code".to_string()),
-            }
-        }
-    }
-
-    //   record error {
-    //     code: error-code,
-    //     message: string,
-    //     provider-error-json: option<string>,
-    //   }
-    impl IntoValue for Error {
-        fn add_to_builder<T: NodeBuilder>(self, builder: T) -> T::Result {
-            let mut builder = builder.record();
-            builder = self.code.add_to_builder(builder.item());
-            builder = self.message.add_to_builder(builder.item());
-            builder = self.provider_error_json.add_to_builder(builder.item());
-            builder.finish()
-        }
-
-        fn add_to_type_builder<T: TypeNodeBuilder>(builder: T) -> T::Result {
-            let mut builder = builder.record();
-            builder = ErrorCode::add_to_type_builder(builder.field("code"));
-            builder = builder.field("message").string();
-            builder =
-                TypeNodeBuilder::finish(builder.field("provider-error-json").option().string());
-            builder.finish()
-        }
-    }
-
-    impl FromValueAndType for Error {
-        fn from_extractor<'a, 'b>(
-            extractor: &'a impl WitValueExtractor<'a, 'b>,
-        ) -> Result<Self, String> {
-            Ok(Self {
-                code: ErrorCode::from_extractor(
-                    &extractor
-                        .field(0)
-                        .ok_or_else(|| "Missing code field".to_string())?,
-                )?,
-                message: String::from_extractor(
-                    &extractor
-                        .field(1)
-                        .ok_or_else(|| "Missing message field".to_string())?,
-                )?,
-                provider_error_json: Option::<String>::from_extractor(
-                    &extractor
-                        .field(2)
-                        .ok_or_else(|| "Missing provider-error-json field".to_string())?,
-                )?,
-            })
-        }
-    }
-
-    #[derive(Debug)]
->>>>>>> 2ceb941f
     struct NoInput;
 
     #[derive(Debug, Clone, FromValueAndType, IntoValue)]
